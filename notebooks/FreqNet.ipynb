{
 "cells": [
  {
<<<<<<< HEAD
   "cell_type": "code",
   "execution_count": 1,
   "metadata": {},
   "outputs": [
    {
     "name": "stdout",
     "output_type": "stream",
     "text": [
      "/home/antoine/Gdrive/Autoencoders\n"
     ]
    }
   ],
   "source": [
    "%cd ../.."
   ]
  },
  {
=======
>>>>>>> d52b1a60
   "cell_type": "markdown",
   "metadata": {},
   "source": [
    "### Install `mmk` and its dependencies"
   ]
  },
  {
   "cell_type": "code",
   "execution_count": null,
   "metadata": {},
   "outputs": [],
   "source": [
    "!git clone https://github.com/antoinedaurat/mmk.git\n",
    "!pip install -r mmk/requirements.txt"
   ]
  },
  {
   "cell_type": "markdown",
   "source": [
    "### load the api token of your neptune account"
   ],
   "metadata": {
    "collapsed": false
   }
  },
  {
   "cell_type": "code",
   "execution_count": null,
   "outputs": [],
   "source": [
    "from getpass import getpass\n",
    "api_token = getpass('Enter your private Neptune API token: ')"
   ],
   "metadata": {
    "collapsed": false,
    "pycharm": {
     "name": "#%%\n"
    }
   }
  },
  {
   "cell_type": "markdown",
   "metadata": {},
   "source": [
    "### Imports"
   ]
  },
  {
   "cell_type": "code",
   "execution_count": 2,
   "metadata": {
    "scrolled": true
   },
   "outputs": [
    {
     "name": "stdout",
     "output_type": "stream",
     "text": [
      "mmk initialized with device: cuda\n"
     ]
    }
   ],
   "source": [
    "%matplotlib inline\n",
    "import matplotlib.pyplot as plt\n",
    "import IPython.display as ipd\n",
    "plt.rcParams['figure.figsize'] = (20, 6)\n",
    "import torch\n",
    "import numpy as np\n",
    "import os\n",
    "\n",
    "# class defining the class of FreqNet models and the dictionary to subclass it\n",
    "from mmk.models.freqnet import FreqNet, layer_funcs\n",
    "\n",
    "# generate function \n",
    "from mmk.modules.generate import generate\n",
    "\n",
    "# data utils\n",
    "from mmk.data import make_root_db, Database\n",
    "\n",
    "# debug, interact\n",
    "from mmk.utils import show, audio, download_database, download_model, upload_model"
   ]
  },
  {
   "cell_type": "markdown",
   "source": [
    "### download some data and load it here"
   ],
   "metadata": {
    "collapsed": false,
    "pycharm": {
     "name": "#%% md\n"
    }
   }
  },
  {
   "cell_type": "code",
<<<<<<< HEAD
   "execution_count": 3,
   "metadata": {
    "scrolled": true
   },
   "outputs": [
    {
     "data": {
      "text/html": [
       "<div>\n",
       "<style scoped>\n",
       "    .dataframe tbody tr th:only-of-type {\n",
       "        vertical-align: middle;\n",
       "    }\n",
       "\n",
       "    .dataframe tbody tr th {\n",
       "        vertical-align: top;\n",
       "    }\n",
       "\n",
       "    .dataframe thead th {\n",
       "        text-align: right;\n",
       "    }\n",
       "</style>\n",
       "<table border=\"1\" class=\"dataframe\">\n",
       "  <thead>\n",
       "    <tr style=\"text-align: right;\">\n",
       "      <th></th>\n",
       "      <th>start</th>\n",
       "      <th>stop</th>\n",
       "      <th>duration</th>\n",
       "      <th>name</th>\n",
       "    </tr>\n",
       "  </thead>\n",
       "  <tbody>\n",
       "    <tr>\n",
       "      <th>0</th>\n",
       "      <td>0</td>\n",
       "      <td>16111</td>\n",
       "      <td>16111</td>\n",
       "      <td>nessun_dorma/data/arie/Luciano Pavarotti  Una ...</td>\n",
       "    </tr>\n",
       "    <tr>\n",
       "      <th>1</th>\n",
       "      <td>16111</td>\n",
       "      <td>28565</td>\n",
       "      <td>12454</td>\n",
       "      <td>nessun_dorma/data/arie/Purcell - Dido  Aeneas ...</td>\n",
       "    </tr>\n",
       "    <tr>\n",
       "      <th>2</th>\n",
       "      <td>28565</td>\n",
       "      <td>46757</td>\n",
       "      <td>18192</td>\n",
       "      <td>nessun_dorma/data/arie/42 La Fatal Pietra Sovr...</td>\n",
       "    </tr>\n",
       "    <tr>\n",
       "      <th>3</th>\n",
       "      <td>46757</td>\n",
       "      <td>55167</td>\n",
       "      <td>8410</td>\n",
       "      <td>nessun_dorma/data/arie/39 Nessun Dorma</td>\n",
       "    </tr>\n",
       "    <tr>\n",
       "      <th>4</th>\n",
       "      <td>55167</td>\n",
       "      <td>65052</td>\n",
       "      <td>9885</td>\n",
       "      <td>nessun_dorma/data/arie/27 Ah Si, Ben Mio...Di ...</td>\n",
       "    </tr>\n",
       "    <tr>\n",
       "      <th>5</th>\n",
       "      <td>65052</td>\n",
       "      <td>72372</td>\n",
       "      <td>7320</td>\n",
       "      <td>nessun_dorma/data/arie/39 Ohime! Morir Mi Sento!</td>\n",
       "    </tr>\n",
       "    <tr>\n",
       "      <th>6</th>\n",
       "      <td>72372</td>\n",
       "      <td>84061</td>\n",
       "      <td>11689</td>\n",
       "      <td>nessun_dorma/data/arie/Anna Bolena, Act 2 Al d...</td>\n",
       "    </tr>\n",
       "    <tr>\n",
       "      <th>7</th>\n",
       "      <td>84061</td>\n",
       "      <td>99905</td>\n",
       "      <td>15844</td>\n",
       "      <td>nessun_dorma/data/arie/La Traviata - Atto III,...</td>\n",
       "    </tr>\n",
       "    <tr>\n",
       "      <th>8</th>\n",
       "      <td>99905</td>\n",
       "      <td>116349</td>\n",
       "      <td>16444</td>\n",
       "      <td>nessun_dorma/data/arie/Maria Callas Verdi - La...</td>\n",
       "    </tr>\n",
       "    <tr>\n",
       "      <th>9</th>\n",
       "      <td>116349</td>\n",
       "      <td>122853</td>\n",
       "      <td>6504</td>\n",
       "      <td>nessun_dorma/data/arie/Elina Garanca - Deh tu ...</td>\n",
       "    </tr>\n",
       "    <tr>\n",
       "      <th>10</th>\n",
       "      <td>122853</td>\n",
       "      <td>136962</td>\n",
       "      <td>14109</td>\n",
       "      <td>nessun_dorma/data/arie/33 Sola, Perduta, Abban...</td>\n",
       "    </tr>\n",
       "    <tr>\n",
       "      <th>11</th>\n",
       "      <td>136962</td>\n",
       "      <td>150569</td>\n",
       "      <td>13607</td>\n",
       "      <td>nessun_dorma/data/arie/43 O Terra Addio</td>\n",
       "    </tr>\n",
       "    <tr>\n",
       "      <th>12</th>\n",
       "      <td>150569</td>\n",
       "      <td>175260</td>\n",
       "      <td>24691</td>\n",
       "      <td>nessun_dorma/data/arie/30 Allmacht`ge Jungfrau...</td>\n",
       "    </tr>\n",
       "    <tr>\n",
       "      <th>13</th>\n",
       "      <td>175260</td>\n",
       "      <td>184835</td>\n",
       "      <td>9575</td>\n",
       "      <td>nessun_dorma/data/arie/41 A Lui Vivo, La Tomba...</td>\n",
       "    </tr>\n",
       "    <tr>\n",
       "      <th>14</th>\n",
       "      <td>184835</td>\n",
       "      <td>211851</td>\n",
       "      <td>27016</td>\n",
       "      <td>nessun_dorma/data/arie/55 C_Est Toi!</td>\n",
       "    </tr>\n",
       "    <tr>\n",
       "      <th>15</th>\n",
       "      <td>211851</td>\n",
       "      <td>224686</td>\n",
       "      <td>12835</td>\n",
       "      <td>nessun_dorma/data/arie/Prendi, Quest_è l_imma...</td>\n",
       "    </tr>\n",
       "    <tr>\n",
       "      <th>16</th>\n",
       "      <td>224686</td>\n",
       "      <td>236076</td>\n",
       "      <td>11390</td>\n",
       "      <td>nessun_dorma/data/arie/26 E Lucevan Le Stelle</td>\n",
       "    </tr>\n",
       "    <tr>\n",
       "      <th>17</th>\n",
       "      <td>236076</td>\n",
       "      <td>245118</td>\n",
       "      <td>9042</td>\n",
       "      <td>nessun_dorma/data/arie/44 Su Me... Morente... ...</td>\n",
       "    </tr>\n",
       "    <tr>\n",
       "      <th>18</th>\n",
       "      <td>245118</td>\n",
       "      <td>260696</td>\n",
       "      <td>15578</td>\n",
       "      <td>nessun_dorma/data/arie/31 Che Avvien_</td>\n",
       "    </tr>\n",
       "    <tr>\n",
       "      <th>19</th>\n",
       "      <td>260696</td>\n",
       "      <td>279761</td>\n",
       "      <td>19065</td>\n",
       "      <td>nessun_dorma/data/arie/29 Liebestod</td>\n",
       "    </tr>\n",
       "    <tr>\n",
       "      <th>20</th>\n",
       "      <td>279761</td>\n",
       "      <td>294002</td>\n",
       "      <td>14241</td>\n",
       "      <td>nessun_dorma/data/arie/40 Spirto Del Nume</td>\n",
       "    </tr>\n",
       "    <tr>\n",
       "      <th>21</th>\n",
       "      <td>294002</td>\n",
       "      <td>301718</td>\n",
       "      <td>7716</td>\n",
       "      <td>nessun_dorma/data/arie/Rigoletto - Vho inganna...</td>\n",
       "    </tr>\n",
       "    <tr>\n",
       "      <th>22</th>\n",
       "      <td>301718</td>\n",
       "      <td>315399</td>\n",
       "      <td>13681</td>\n",
       "      <td>nessun_dorma/data/arie/Con onor muore Maria Ca...</td>\n",
       "    </tr>\n",
       "    <tr>\n",
       "      <th>23</th>\n",
       "      <td>315399</td>\n",
       "      <td>326959</td>\n",
       "      <td>11560</td>\n",
       "      <td>nessun_dorma/data/arie/Placido Domingo - Mamma...</td>\n",
       "    </tr>\n",
       "    <tr>\n",
       "      <th>24</th>\n",
       "      <td>326959</td>\n",
       "      <td>338418</td>\n",
       "      <td>11459</td>\n",
       "      <td>nessun_dorma/data/arie/38 Aria_ _Che farò sen...</td>\n",
       "    </tr>\n",
       "    <tr>\n",
       "      <th>25</th>\n",
       "      <td>338418</td>\n",
       "      <td>350712</td>\n",
       "      <td>12294</td>\n",
       "      <td>nessun_dorma/data/arie/1 - O Terra - Caballe</td>\n",
       "    </tr>\n",
       "  </tbody>\n",
       "</table>\n",
       "</div>"
      ],
      "text/plain": [
       "     start    stop  duration  \\\n",
       "0        0   16111     16111   \n",
       "1    16111   28565     12454   \n",
       "2    28565   46757     18192   \n",
       "3    46757   55167      8410   \n",
       "4    55167   65052      9885   \n",
       "5    65052   72372      7320   \n",
       "6    72372   84061     11689   \n",
       "7    84061   99905     15844   \n",
       "8    99905  116349     16444   \n",
       "9   116349  122853      6504   \n",
       "10  122853  136962     14109   \n",
       "11  136962  150569     13607   \n",
       "12  150569  175260     24691   \n",
       "13  175260  184835      9575   \n",
       "14  184835  211851     27016   \n",
       "15  211851  224686     12835   \n",
       "16  224686  236076     11390   \n",
       "17  236076  245118      9042   \n",
       "18  245118  260696     15578   \n",
       "19  260696  279761     19065   \n",
       "20  279761  294002     14241   \n",
       "21  294002  301718      7716   \n",
       "22  301718  315399     13681   \n",
       "23  315399  326959     11560   \n",
       "24  326959  338418     11459   \n",
       "25  338418  350712     12294   \n",
       "\n",
       "                                                 name  \n",
       "0   nessun_dorma/data/arie/Luciano Pavarotti  Una ...  \n",
       "1   nessun_dorma/data/arie/Purcell - Dido  Aeneas ...  \n",
       "2   nessun_dorma/data/arie/42 La Fatal Pietra Sovr...  \n",
       "3              nessun_dorma/data/arie/39 Nessun Dorma  \n",
       "4   nessun_dorma/data/arie/27 Ah Si, Ben Mio...Di ...  \n",
       "5    nessun_dorma/data/arie/39 Ohime! Morir Mi Sento!  \n",
       "6   nessun_dorma/data/arie/Anna Bolena, Act 2 Al d...  \n",
       "7   nessun_dorma/data/arie/La Traviata - Atto III,...  \n",
       "8   nessun_dorma/data/arie/Maria Callas Verdi - La...  \n",
       "9   nessun_dorma/data/arie/Elina Garanca - Deh tu ...  \n",
       "10  nessun_dorma/data/arie/33 Sola, Perduta, Abban...  \n",
       "11            nessun_dorma/data/arie/43 O Terra Addio  \n",
       "12  nessun_dorma/data/arie/30 Allmacht`ge Jungfrau...  \n",
       "13  nessun_dorma/data/arie/41 A Lui Vivo, La Tomba...  \n",
       "14               nessun_dorma/data/arie/55 C_Est Toi!  \n",
       "15  nessun_dorma/data/arie/Prendi, Quest_è l_imma...  \n",
       "16      nessun_dorma/data/arie/26 E Lucevan Le Stelle  \n",
       "17  nessun_dorma/data/arie/44 Su Me... Morente... ...  \n",
       "18              nessun_dorma/data/arie/31 Che Avvien_  \n",
       "19                nessun_dorma/data/arie/29 Liebestod  \n",
       "20          nessun_dorma/data/arie/40 Spirto Del Nume  \n",
       "21  nessun_dorma/data/arie/Rigoletto - Vho inganna...  \n",
       "22  nessun_dorma/data/arie/Con onor muore Maria Ca...  \n",
       "23  nessun_dorma/data/arie/Placido Domingo - Mamma...  \n",
       "24  nessun_dorma/data/arie/38 Aria_ _Che farò sen...  \n",
       "25       nessun_dorma/data/arie/1 - O Terra - Caballe  "
      ]
     },
     "execution_count": 3,
     "metadata": {},
     "output_type": "execute_result"
    }
   ],
=======
   "execution_count": null,
   "outputs": [],
>>>>>>> d52b1a60
   "source": [
    "db_name = \"gould.h5\"\n",
    "download_database(api_token, project_name=\"k-tonal/data\", experiment_id=\"DAT-1\", database_name=db_name)\n",
    "db = Database(db_name)\n",
    "db.metadata"
   ],
   "metadata": {
    "collapsed": false,
    "pycharm": {
     "name": "#%%\n"
    }
   }
  },
  {
   "cell_type": "markdown",
   "metadata": {},
   "source": [
    "# Model's Definition and Training\n",
    "\n",
    "## FreqNet's Parameters :\n",
    "\n",
    "### Layer Functions\n",
    "\n",
    "`FreqNet` is, similar to Wavenet, a model with stacked dilated convolution layer. The layer function of FreqNet allows you to specify different options for the implemententation of those stacked dilated convolution layers that result in models with different properties.\n",
    "\n",
    "Options are :\n",
    "- `strict` can be `True` or `False`. It specifies whether each layer is to be defined as an autoregressive function or not. Originally, Wavenet considers the whole network to be such a function. Accordingly, for an input of the length of wavenet's receptive-field, wavenet outputs a single (future) time-step. Setting `strict` to `True`, makes each layer outputs a (future) time-step, which results in an output of `#of-layers` time-steps for an input with length equal to the receptive-field. \n",
    "- `accum_outputs` adds residual to the layer's definition. Possible values are `[-1, 0, 1]` for residuals aligned to the left, no residuals, and residuals aligned to the right respectively.\n",
    "- `concat_outputs` also takes `[-1, 0, 1]` as possible values for left-, None and right-concatenation respectively. Since convolution layers outputs fewer time-steps then they recieve, this option concatenates some of the input (left or right) to make the output of the layer have the same length as the input.\n",
    "- `pad_input` also takes `[-1, 0, 1]` as possible values for left-, None and right-padding of the input.\n",
    "\n",
    "`layer_funcs` is a `dict` holding pre-defined layer functions. Just take a look at this object to see some possible combinations of these options.\n",
    "\n",
    "\n",
    "### Other Parameters\n",
    "\n",
    "- `database` must be the `Database` object holding the data you want to use for training.\n",
    "- `train_set` must be a `pandas.DataFrame` specifying some subset of the data.\n",
    "- `gate_c`, `residuals_c` and `skips_c` are the number of channels to use for each of this convolutions\n",
    "- `conv_kwargs` is a `dict` of parameters for the `torch.nn.Conv1d` objects.\n",
    "- `lf` is the layer_function. It should be a `partial` packed in a tuple (otherwise it mysteriously disappear from the hyperparameters...)\n",
    "- `layers` is a tuple of integers. Each integers `k` defines a block of `k` layers that will have `2**k` time-steps in its receptive-field.\n",
    "- `learn_padding` lets you make the input padding learnable whenever you use `pad-input` in the layer-function.\n",
    "- `lr` is the max learning rate. Values between 1e-3 and 1e-4 work in most cases.\n",
    "- `batch_size` and `sequence_length` lets you specify `N` and `S` for batches of shape `(N x S x D)` aka (number of sequences, number of steps per sequence, time-step dimensionality)\n",
    "- `root_dir`, `name` and `version` specify where to store the model files. The path to all the files will be `root_dir/name/version`. If you don't specify a `version` and `overwrite` is `False` a new folder is added in `root_dir/name`\n",
    "- `era_duration` is the frequency at which you want to make training checkpoints. `era_duration=50` means you'll have one checkpoint every 50 epochs. "
   ]
  },
  {
   "cell_type": "code",
   "execution_count": 4,
   "metadata": {
    "scrolled": true
   },
   "outputs": [
    {
     "name": "stderr",
     "output_type": "stream",
     "text": [
      "GPU available: True, used: True\n",
      "TPU available: False, using: 0 TPU cores\n",
      "CUDA_VISIBLE_DEVICES: [0]\n",
      "\n",
      "  | Name   | Type             | Params\n",
      "--------------------------------------------\n",
      "0 | inpt   | GatedLinearInput | 1 M   \n",
      "1 | blocks | ModuleList       | 6 M   \n",
      "2 | outpt  | AbsLinearOutput  | 525 K \n",
      "/home/antoine/anaconda3/lib/python3.7/site-packages/pytorch_lightning/utilities/distributed.py:25: UserWarning: The dataloader, train dataloader, does not have many workers which may be a bottleneck. Consider increasing the value of the `num_workers` argument` (try 16 which is the number of cpus on this machine) in the `DataLoader` init to improve performance.\n",
      "  warnings.warn(*args, **kwargs)\n"
     ]
    },
    {
     "data": {
      "application/vnd.jupyter.widget-view+json": {
<<<<<<< HEAD
       "model_id": "252ecc52659e44cbbab537f9fd9b58c6",
=======
       "model_id": "c63a803ed7d94b8eb5ef84dd30734642",
>>>>>>> d52b1a60
       "version_major": 2,
       "version_minor": 0
      },
      "text/plain": [
       "HBox(children=(FloatProgress(value=1.0, bar_style='info', description='Training', layout=Layout(flex='2'), max…"
      ]
     },
     "metadata": {},
     "output_type": "display_data"
    },
    {
     "name": "stdout",
     "output_type": "stream",
     "text": [
      "initialized directory: mmk_test_model/mmk_test_model/v0/\n"
     ]
    },
    {
     "data": {
      "application/vnd.jupyter.widget-view+json": {
<<<<<<< HEAD
       "model_id": "ef9b5713fc37463690bfe51b283c4ae7",
=======
       "model_id": "6d4098a729884bd0a264039a360a7ec0",
>>>>>>> d52b1a60
       "version_major": 2,
       "version_minor": 0
      },
      "text/plain": [
       "HBox(children=(FloatProgress(value=0.0, layout=Layout(flex='2')), HTML(value='')), layout=Layout(display='inli…"
      ]
     },
     "metadata": {},
     "output_type": "display_data"
    },
    {
     "name": "stdout",
     "output_type": "stream",
     "text": [
<<<<<<< HEAD
      "\n",
      "Training finished after 0 days 0 hours 0 mins 7 seconds\n"
=======
      "Epoch: 0 - Loss: 67.3240\n",
      "Epoch: 1 - Loss: 50.5765\n",
      "Epoch: 2 - Loss: 43.2111\n",
      "Epoch: 3 - Loss: 38.8299\n",
      "Epoch: 4 - Loss: 35.7716\n",
      "Epoch: 5 - Loss: 33.3448\n",
      "\n",
      "Training finished after 0 days 0 hours 3 mins 18 seconds\n"
>>>>>>> d52b1a60
     ]
    },
    {
     "name": "stderr",
     "output_type": "stream",
     "text": [
      "/home/antoine/anaconda3/lib/python3.7/site-packages/pytorch_lightning/utilities/distributed.py:25: UserWarning: Detected KeyboardInterrupt, attempting graceful shutdown...\n",
      "  warnings.warn(*args, **kwargs)\n"
     ]
    },
    {
     "data": {
      "text/plain": [
       "1"
      ]
     },
     "execution_count": 4,
     "metadata": {},
     "output_type": "execute_result"
    }
   ],
   "source": [
    "fnet = FreqNet(\n",
    "    # data :\n",
    "    input_feature=db.fft,\n",
    "    train_set=db.metadata.iloc[[0, ]],\n",
    "    input_dim=db.fft.dim,\n",
    "    # model architecture\n",
    "    model_dim=512,\n",
    "    conv_kwargs=dict(groups=1),\n",
    "    lf=layer_funcs[\"residuals_left\"],\n",
    "    layers=(int(np.log2(16)),),\n",
    "    learn_padding=False,\n",
    "    # training\n",
    "    max_lr=5e-4,\n",
    "    batch_size=64,\n",
    "    sequence_length=64,\n",
    "    max_epochs=100,\n",
    "    # file-system\n",
    "    overwrite=False,\n",
    "    name=\"mmk_test_model\",\n",
    "    root_dir=\"mmk_test_model/\",\n",
    "    era_duration=50,\n",
    ")\n",
    "\n",
    "trainer = fnet.get_trainer()\n",
    "trainer.fit(fnet)"
   ]
  },
  {
   "cell_type": "markdown",
   "source": [
    "### upload your model to neptune"
   ],
   "metadata": {
    "collapsed": false
   }
  },
  {
   "cell_type": "code",
   "execution_count": null,
   "outputs": [],
   "source": [
    "upload_model(fnet, api_token, \"k-tonal/model-upload-test\")\n"
   ],
   "metadata": {
    "collapsed": false,
    "pycharm": {
     "name": "#%%\n"
    }
   }
  },
  {
   "cell_type": "markdown",
   "metadata": {
    "pycharm": {
     "name": "#%% md\n"
    }
   },
   "source": [
    "### Either load a checkpoint ..."
   ]
  },
  {
   "cell_type": "code",
   "execution_count": null,
   "outputs": [],
   "source": [
    "root_dir=\"mmk_test_model/\"\n",
    "name=\"mmk_test_model\"\n",
    "version = str(0)\n",
    "epoch = None\n",
    "\n",
    "# load the checkpoint\n",
    "fnet = FreqNet.load(FreqNet, root_dir + name + \"/v\" + version + \"/\", epoch)"
   ],
   "metadata": {
    "collapsed": false,
    "pycharm": {
     "name": "#%%\n"
    }
   }
  },
  {
   "cell_type": "markdown",
   "source": [
    "### ... or download a model from neptune"
   ],
   "metadata": {
    "collapsed": false
   }
  },
  {
   "cell_type": "code",
   "execution_count": null,
   "outputs": [],
   "source": [
    "epoch = None\n",
    "model_path  = download_model(api_token,\n",
    "                             project_name=\"k-tonal/model-upload-test\",\n",
    "                             experiment_id=\"MOD-2\")\n",
    "fnet = FreqNet.load(FreqNet, model_path, epoch)"
   ],
   "metadata": {
    "collapsed": false,
    "pycharm": {
     "name": "#%%\n"
    }
   }
  },
  {
   "cell_type": "markdown",
   "source": [
    "## Generate"
   ],
   "metadata": {
    "collapsed": false
   }
  },
  {
   "cell_type": "code",
   "execution_count": null,
   "outputs": [],
   "source": [
    "input_length = 64\n",
    "n_steps = 512\n",
    "# pick a random input slice from the trainset\n",
    "piece = fnet.train_set.sample(1)\n",
    "input_start = np.random.randint(piece.start.min(), piece.stop.max(), 1)[0]\n",
    "\n",
    "inpt = fnet.input_feature[input_start:input_start+input_length]\n",
    "\n",
    "if torch.cuda.is_available():\n",
    "    fnet.to(\"cuda\")\n",
    "\n",
    "generated = generate(fnet, inpt, n_steps, *fnet.generation_slices())\n",
    "\n",
    "audio(generated.T)\n",
    "show(generated.T)\n",
    "\n"
   ],
   "metadata": {
    "collapsed": false,
    "pycharm": {
     "name": "#%%\n"
    }
   }
  }
 ],
 "metadata": {
  "kernelspec": {
   "display_name": "Python 3",
   "language": "python",
   "name": "python3"
  },
  "language_info": {
   "codemirror_mode": {
    "name": "ipython",
    "version": 3
   },
   "file_extension": ".py",
   "mimetype": "text/x-python",
   "name": "python",
   "nbconvert_exporter": "python",
   "pygments_lexer": "ipython3",
   "version": "3.7.6"
  },
  "pycharm": {
   "stem_cell": {
    "cell_type": "raw",
    "metadata": {
     "collapsed": false
    },
    "source": []
   }
  }
 },
 "nbformat": 4,
 "nbformat_minor": 4
}<|MERGE_RESOLUTION|>--- conflicted
+++ resolved
@@ -1,28 +1,12 @@
 {
  "cells": [
   {
-<<<<<<< HEAD
-   "cell_type": "code",
-   "execution_count": 1,
-   "metadata": {},
-   "outputs": [
-    {
-     "name": "stdout",
-     "output_type": "stream",
-     "text": [
-      "/home/antoine/Gdrive/Autoencoders\n"
-     ]
-    }
-   ],
-   "source": [
-    "%cd ../.."
-   ]
-  },
-  {
-=======
->>>>>>> d52b1a60
-   "cell_type": "markdown",
-   "metadata": {},
+   "cell_type": "markdown",
+   "metadata": {
+    "pycharm": {
+     "name": "#%% md\n"
+    }
+   },
    "source": [
     "### Install `mmk` and its dependencies"
    ]
@@ -39,27 +23,24 @@
   },
   {
    "cell_type": "markdown",
+   "metadata": {},
    "source": [
     "### load the api token of your neptune account"
-   ],
-   "metadata": {
-    "collapsed": false
-   }
-  },
-  {
-   "cell_type": "code",
-   "execution_count": null,
+   ]
+  },
+  {
+   "cell_type": "code",
+   "execution_count": null,
+   "metadata": {
+    "pycharm": {
+     "name": "#%%\n"
+    }
+   },
    "outputs": [],
    "source": [
     "from getpass import getpass\n",
     "api_token = getpass('Enter your private Neptune API token: ')"
-   ],
-   "metadata": {
-    "collapsed": false,
-    "pycharm": {
-     "name": "#%%\n"
-    }
-   }
+   ]
   },
   {
    "cell_type": "markdown",
@@ -107,317 +88,30 @@
   },
   {
    "cell_type": "markdown",
+   "metadata": {
+    "pycharm": {
+     "name": "#%% md\n"
+    }
+   },
    "source": [
     "### download some data and load it here"
-   ],
-   "metadata": {
-    "collapsed": false,
-    "pycharm": {
-     "name": "#%% md\n"
-    }
-   }
-  },
-  {
-   "cell_type": "code",
-<<<<<<< HEAD
-   "execution_count": 3,
-   "metadata": {
-    "scrolled": true
-   },
-   "outputs": [
-    {
-     "data": {
-      "text/html": [
-       "<div>\n",
-       "<style scoped>\n",
-       "    .dataframe tbody tr th:only-of-type {\n",
-       "        vertical-align: middle;\n",
-       "    }\n",
-       "\n",
-       "    .dataframe tbody tr th {\n",
-       "        vertical-align: top;\n",
-       "    }\n",
-       "\n",
-       "    .dataframe thead th {\n",
-       "        text-align: right;\n",
-       "    }\n",
-       "</style>\n",
-       "<table border=\"1\" class=\"dataframe\">\n",
-       "  <thead>\n",
-       "    <tr style=\"text-align: right;\">\n",
-       "      <th></th>\n",
-       "      <th>start</th>\n",
-       "      <th>stop</th>\n",
-       "      <th>duration</th>\n",
-       "      <th>name</th>\n",
-       "    </tr>\n",
-       "  </thead>\n",
-       "  <tbody>\n",
-       "    <tr>\n",
-       "      <th>0</th>\n",
-       "      <td>0</td>\n",
-       "      <td>16111</td>\n",
-       "      <td>16111</td>\n",
-       "      <td>nessun_dorma/data/arie/Luciano Pavarotti  Una ...</td>\n",
-       "    </tr>\n",
-       "    <tr>\n",
-       "      <th>1</th>\n",
-       "      <td>16111</td>\n",
-       "      <td>28565</td>\n",
-       "      <td>12454</td>\n",
-       "      <td>nessun_dorma/data/arie/Purcell - Dido  Aeneas ...</td>\n",
-       "    </tr>\n",
-       "    <tr>\n",
-       "      <th>2</th>\n",
-       "      <td>28565</td>\n",
-       "      <td>46757</td>\n",
-       "      <td>18192</td>\n",
-       "      <td>nessun_dorma/data/arie/42 La Fatal Pietra Sovr...</td>\n",
-       "    </tr>\n",
-       "    <tr>\n",
-       "      <th>3</th>\n",
-       "      <td>46757</td>\n",
-       "      <td>55167</td>\n",
-       "      <td>8410</td>\n",
-       "      <td>nessun_dorma/data/arie/39 Nessun Dorma</td>\n",
-       "    </tr>\n",
-       "    <tr>\n",
-       "      <th>4</th>\n",
-       "      <td>55167</td>\n",
-       "      <td>65052</td>\n",
-       "      <td>9885</td>\n",
-       "      <td>nessun_dorma/data/arie/27 Ah Si, Ben Mio...Di ...</td>\n",
-       "    </tr>\n",
-       "    <tr>\n",
-       "      <th>5</th>\n",
-       "      <td>65052</td>\n",
-       "      <td>72372</td>\n",
-       "      <td>7320</td>\n",
-       "      <td>nessun_dorma/data/arie/39 Ohime! Morir Mi Sento!</td>\n",
-       "    </tr>\n",
-       "    <tr>\n",
-       "      <th>6</th>\n",
-       "      <td>72372</td>\n",
-       "      <td>84061</td>\n",
-       "      <td>11689</td>\n",
-       "      <td>nessun_dorma/data/arie/Anna Bolena, Act 2 Al d...</td>\n",
-       "    </tr>\n",
-       "    <tr>\n",
-       "      <th>7</th>\n",
-       "      <td>84061</td>\n",
-       "      <td>99905</td>\n",
-       "      <td>15844</td>\n",
-       "      <td>nessun_dorma/data/arie/La Traviata - Atto III,...</td>\n",
-       "    </tr>\n",
-       "    <tr>\n",
-       "      <th>8</th>\n",
-       "      <td>99905</td>\n",
-       "      <td>116349</td>\n",
-       "      <td>16444</td>\n",
-       "      <td>nessun_dorma/data/arie/Maria Callas Verdi - La...</td>\n",
-       "    </tr>\n",
-       "    <tr>\n",
-       "      <th>9</th>\n",
-       "      <td>116349</td>\n",
-       "      <td>122853</td>\n",
-       "      <td>6504</td>\n",
-       "      <td>nessun_dorma/data/arie/Elina Garanca - Deh tu ...</td>\n",
-       "    </tr>\n",
-       "    <tr>\n",
-       "      <th>10</th>\n",
-       "      <td>122853</td>\n",
-       "      <td>136962</td>\n",
-       "      <td>14109</td>\n",
-       "      <td>nessun_dorma/data/arie/33 Sola, Perduta, Abban...</td>\n",
-       "    </tr>\n",
-       "    <tr>\n",
-       "      <th>11</th>\n",
-       "      <td>136962</td>\n",
-       "      <td>150569</td>\n",
-       "      <td>13607</td>\n",
-       "      <td>nessun_dorma/data/arie/43 O Terra Addio</td>\n",
-       "    </tr>\n",
-       "    <tr>\n",
-       "      <th>12</th>\n",
-       "      <td>150569</td>\n",
-       "      <td>175260</td>\n",
-       "      <td>24691</td>\n",
-       "      <td>nessun_dorma/data/arie/30 Allmacht`ge Jungfrau...</td>\n",
-       "    </tr>\n",
-       "    <tr>\n",
-       "      <th>13</th>\n",
-       "      <td>175260</td>\n",
-       "      <td>184835</td>\n",
-       "      <td>9575</td>\n",
-       "      <td>nessun_dorma/data/arie/41 A Lui Vivo, La Tomba...</td>\n",
-       "    </tr>\n",
-       "    <tr>\n",
-       "      <th>14</th>\n",
-       "      <td>184835</td>\n",
-       "      <td>211851</td>\n",
-       "      <td>27016</td>\n",
-       "      <td>nessun_dorma/data/arie/55 C_Est Toi!</td>\n",
-       "    </tr>\n",
-       "    <tr>\n",
-       "      <th>15</th>\n",
-       "      <td>211851</td>\n",
-       "      <td>224686</td>\n",
-       "      <td>12835</td>\n",
-       "      <td>nessun_dorma/data/arie/Prendi, Quest_è l_imma...</td>\n",
-       "    </tr>\n",
-       "    <tr>\n",
-       "      <th>16</th>\n",
-       "      <td>224686</td>\n",
-       "      <td>236076</td>\n",
-       "      <td>11390</td>\n",
-       "      <td>nessun_dorma/data/arie/26 E Lucevan Le Stelle</td>\n",
-       "    </tr>\n",
-       "    <tr>\n",
-       "      <th>17</th>\n",
-       "      <td>236076</td>\n",
-       "      <td>245118</td>\n",
-       "      <td>9042</td>\n",
-       "      <td>nessun_dorma/data/arie/44 Su Me... Morente... ...</td>\n",
-       "    </tr>\n",
-       "    <tr>\n",
-       "      <th>18</th>\n",
-       "      <td>245118</td>\n",
-       "      <td>260696</td>\n",
-       "      <td>15578</td>\n",
-       "      <td>nessun_dorma/data/arie/31 Che Avvien_</td>\n",
-       "    </tr>\n",
-       "    <tr>\n",
-       "      <th>19</th>\n",
-       "      <td>260696</td>\n",
-       "      <td>279761</td>\n",
-       "      <td>19065</td>\n",
-       "      <td>nessun_dorma/data/arie/29 Liebestod</td>\n",
-       "    </tr>\n",
-       "    <tr>\n",
-       "      <th>20</th>\n",
-       "      <td>279761</td>\n",
-       "      <td>294002</td>\n",
-       "      <td>14241</td>\n",
-       "      <td>nessun_dorma/data/arie/40 Spirto Del Nume</td>\n",
-       "    </tr>\n",
-       "    <tr>\n",
-       "      <th>21</th>\n",
-       "      <td>294002</td>\n",
-       "      <td>301718</td>\n",
-       "      <td>7716</td>\n",
-       "      <td>nessun_dorma/data/arie/Rigoletto - Vho inganna...</td>\n",
-       "    </tr>\n",
-       "    <tr>\n",
-       "      <th>22</th>\n",
-       "      <td>301718</td>\n",
-       "      <td>315399</td>\n",
-       "      <td>13681</td>\n",
-       "      <td>nessun_dorma/data/arie/Con onor muore Maria Ca...</td>\n",
-       "    </tr>\n",
-       "    <tr>\n",
-       "      <th>23</th>\n",
-       "      <td>315399</td>\n",
-       "      <td>326959</td>\n",
-       "      <td>11560</td>\n",
-       "      <td>nessun_dorma/data/arie/Placido Domingo - Mamma...</td>\n",
-       "    </tr>\n",
-       "    <tr>\n",
-       "      <th>24</th>\n",
-       "      <td>326959</td>\n",
-       "      <td>338418</td>\n",
-       "      <td>11459</td>\n",
-       "      <td>nessun_dorma/data/arie/38 Aria_ _Che farò sen...</td>\n",
-       "    </tr>\n",
-       "    <tr>\n",
-       "      <th>25</th>\n",
-       "      <td>338418</td>\n",
-       "      <td>350712</td>\n",
-       "      <td>12294</td>\n",
-       "      <td>nessun_dorma/data/arie/1 - O Terra - Caballe</td>\n",
-       "    </tr>\n",
-       "  </tbody>\n",
-       "</table>\n",
-       "</div>"
-      ],
-      "text/plain": [
-       "     start    stop  duration  \\\n",
-       "0        0   16111     16111   \n",
-       "1    16111   28565     12454   \n",
-       "2    28565   46757     18192   \n",
-       "3    46757   55167      8410   \n",
-       "4    55167   65052      9885   \n",
-       "5    65052   72372      7320   \n",
-       "6    72372   84061     11689   \n",
-       "7    84061   99905     15844   \n",
-       "8    99905  116349     16444   \n",
-       "9   116349  122853      6504   \n",
-       "10  122853  136962     14109   \n",
-       "11  136962  150569     13607   \n",
-       "12  150569  175260     24691   \n",
-       "13  175260  184835      9575   \n",
-       "14  184835  211851     27016   \n",
-       "15  211851  224686     12835   \n",
-       "16  224686  236076     11390   \n",
-       "17  236076  245118      9042   \n",
-       "18  245118  260696     15578   \n",
-       "19  260696  279761     19065   \n",
-       "20  279761  294002     14241   \n",
-       "21  294002  301718      7716   \n",
-       "22  301718  315399     13681   \n",
-       "23  315399  326959     11560   \n",
-       "24  326959  338418     11459   \n",
-       "25  338418  350712     12294   \n",
-       "\n",
-       "                                                 name  \n",
-       "0   nessun_dorma/data/arie/Luciano Pavarotti  Una ...  \n",
-       "1   nessun_dorma/data/arie/Purcell - Dido  Aeneas ...  \n",
-       "2   nessun_dorma/data/arie/42 La Fatal Pietra Sovr...  \n",
-       "3              nessun_dorma/data/arie/39 Nessun Dorma  \n",
-       "4   nessun_dorma/data/arie/27 Ah Si, Ben Mio...Di ...  \n",
-       "5    nessun_dorma/data/arie/39 Ohime! Morir Mi Sento!  \n",
-       "6   nessun_dorma/data/arie/Anna Bolena, Act 2 Al d...  \n",
-       "7   nessun_dorma/data/arie/La Traviata - Atto III,...  \n",
-       "8   nessun_dorma/data/arie/Maria Callas Verdi - La...  \n",
-       "9   nessun_dorma/data/arie/Elina Garanca - Deh tu ...  \n",
-       "10  nessun_dorma/data/arie/33 Sola, Perduta, Abban...  \n",
-       "11            nessun_dorma/data/arie/43 O Terra Addio  \n",
-       "12  nessun_dorma/data/arie/30 Allmacht`ge Jungfrau...  \n",
-       "13  nessun_dorma/data/arie/41 A Lui Vivo, La Tomba...  \n",
-       "14               nessun_dorma/data/arie/55 C_Est Toi!  \n",
-       "15  nessun_dorma/data/arie/Prendi, Quest_è l_imma...  \n",
-       "16      nessun_dorma/data/arie/26 E Lucevan Le Stelle  \n",
-       "17  nessun_dorma/data/arie/44 Su Me... Morente... ...  \n",
-       "18              nessun_dorma/data/arie/31 Che Avvien_  \n",
-       "19                nessun_dorma/data/arie/29 Liebestod  \n",
-       "20          nessun_dorma/data/arie/40 Spirto Del Nume  \n",
-       "21  nessun_dorma/data/arie/Rigoletto - Vho inganna...  \n",
-       "22  nessun_dorma/data/arie/Con onor muore Maria Ca...  \n",
-       "23  nessun_dorma/data/arie/Placido Domingo - Mamma...  \n",
-       "24  nessun_dorma/data/arie/38 Aria_ _Che farò sen...  \n",
-       "25       nessun_dorma/data/arie/1 - O Terra - Caballe  "
-      ]
-     },
-     "execution_count": 3,
-     "metadata": {},
-     "output_type": "execute_result"
-    }
-   ],
-=======
-   "execution_count": null,
-   "outputs": [],
->>>>>>> d52b1a60
+   ]
+  },
+  {
+   "cell_type": "code",
+   "execution_count": null,
+   "metadata": {
+    "pycharm": {
+     "name": "#%%\n"
+    }
+   },
+   "outputs": [],
    "source": [
     "db_name = \"gould.h5\"\n",
     "download_database(api_token, project_name=\"k-tonal/data\", experiment_id=\"DAT-1\", database_name=db_name)\n",
     "db = Database(db_name)\n",
     "db.metadata"
-   ],
-   "metadata": {
-    "collapsed": false,
-    "pycharm": {
-     "name": "#%%\n"
-    }
-   }
+   ]
   },
   {
    "cell_type": "markdown",
@@ -482,11 +176,7 @@
     {
      "data": {
       "application/vnd.jupyter.widget-view+json": {
-<<<<<<< HEAD
-       "model_id": "252ecc52659e44cbbab537f9fd9b58c6",
-=======
        "model_id": "c63a803ed7d94b8eb5ef84dd30734642",
->>>>>>> d52b1a60
        "version_major": 2,
        "version_minor": 0
       },
@@ -507,11 +197,7 @@
     {
      "data": {
       "application/vnd.jupyter.widget-view+json": {
-<<<<<<< HEAD
-       "model_id": "ef9b5713fc37463690bfe51b283c4ae7",
-=======
        "model_id": "6d4098a729884bd0a264039a360a7ec0",
->>>>>>> d52b1a60
        "version_major": 2,
        "version_minor": 0
       },
@@ -526,10 +212,6 @@
      "name": "stdout",
      "output_type": "stream",
      "text": [
-<<<<<<< HEAD
-      "\n",
-      "Training finished after 0 days 0 hours 0 mins 7 seconds\n"
-=======
       "Epoch: 0 - Loss: 67.3240\n",
       "Epoch: 1 - Loss: 50.5765\n",
       "Epoch: 2 - Loss: 43.2111\n",
@@ -538,7 +220,6 @@
       "Epoch: 5 - Loss: 33.3448\n",
       "\n",
       "Training finished after 0 days 0 hours 3 mins 18 seconds\n"
->>>>>>> d52b1a60
      ]
     },
     {
@@ -590,26 +271,23 @@
   },
   {
    "cell_type": "markdown",
+   "metadata": {},
    "source": [
     "### upload your model to neptune"
-   ],
-   "metadata": {
-    "collapsed": false
-   }
-  },
-  {
-   "cell_type": "code",
-   "execution_count": null,
+   ]
+  },
+  {
+   "cell_type": "code",
+   "execution_count": null,
+   "metadata": {
+    "pycharm": {
+     "name": "#%%\n"
+    }
+   },
    "outputs": [],
    "source": [
     "upload_model(fnet, api_token, \"k-tonal/model-upload-test\")\n"
-   ],
-   "metadata": {
-    "collapsed": false,
-    "pycharm": {
-     "name": "#%%\n"
-    }
-   }
+   ]
   },
   {
    "cell_type": "markdown",
@@ -625,6 +303,11 @@
   {
    "cell_type": "code",
    "execution_count": null,
+   "metadata": {
+    "pycharm": {
+     "name": "#%%\n"
+    }
+   },
    "outputs": [],
    "source": [
     "root_dir=\"mmk_test_model/\"\n",
@@ -634,26 +317,23 @@
     "\n",
     "# load the checkpoint\n",
     "fnet = FreqNet.load(FreqNet, root_dir + name + \"/v\" + version + \"/\", epoch)"
-   ],
-   "metadata": {
-    "collapsed": false,
-    "pycharm": {
-     "name": "#%%\n"
-    }
-   }
-  },
-  {
-   "cell_type": "markdown",
+   ]
+  },
+  {
+   "cell_type": "markdown",
+   "metadata": {},
    "source": [
     "### ... or download a model from neptune"
-   ],
-   "metadata": {
-    "collapsed": false
-   }
-  },
-  {
-   "cell_type": "code",
-   "execution_count": null,
+   ]
+  },
+  {
+   "cell_type": "code",
+   "execution_count": null,
+   "metadata": {
+    "pycharm": {
+     "name": "#%%\n"
+    }
+   },
    "outputs": [],
    "source": [
     "epoch = None\n",
@@ -661,26 +341,23 @@
     "                             project_name=\"k-tonal/model-upload-test\",\n",
     "                             experiment_id=\"MOD-2\")\n",
     "fnet = FreqNet.load(FreqNet, model_path, epoch)"
-   ],
-   "metadata": {
-    "collapsed": false,
-    "pycharm": {
-     "name": "#%%\n"
-    }
-   }
-  },
-  {
-   "cell_type": "markdown",
+   ]
+  },
+  {
+   "cell_type": "markdown",
+   "metadata": {},
    "source": [
     "## Generate"
-   ],
-   "metadata": {
-    "collapsed": false
-   }
-  },
-  {
-   "cell_type": "code",
-   "execution_count": null,
+   ]
+  },
+  {
+   "cell_type": "code",
+   "execution_count": null,
+   "metadata": {
+    "pycharm": {
+     "name": "#%%\n"
+    }
+   },
    "outputs": [],
    "source": [
     "input_length = 64\n",
@@ -699,13 +376,7 @@
     "audio(generated.T)\n",
     "show(generated.T)\n",
     "\n"
-   ],
-   "metadata": {
-    "collapsed": false,
-    "pycharm": {
-     "name": "#%%\n"
-    }
-   }
+   ]
   }
  ],
  "metadata": {
