import os
from typing import Iterable

AUDIO_EXTENSIONS = {"wav", "aif", "aiff", "mp3", "m4a", "mp4"}
MIDI_EXTENSIONS = {"mid"}

EXTENSIONS = dict(audio=AUDIO_EXTENSIONS, midi=MIDI_EXTENSIONS)


class FileWalker:

    def __init__(self, files_ext, sources=None):
        """
        recursively find files from `items` whose extensions match the ones implied in `files_ext`

        Parameters
        ----------
        files_ext : str or list of str
            type(s) of files' extensions to be matched. Must be either 'audio' or 'midi'.
<<<<<<< HEAD
        items : str or iterable of str
=======
        sources : str or iterable of str
>>>>>>> 24788684
            a single path (string, os.Path) or an iterable of paths. Each item can either be the root of
            a directory which will be searched recursively or a single file.

        Examples
        --------
        >>> files = list(FileWalker(files_ext='midi', sources=["my-root-dir", 'piece.mid']))

        """
        if isinstance(files_ext, str):
            files_ext = [files_ext]
        if not all(ext in EXTENSIONS.keys() for ext in files_ext):
            raise ValueError("Expected all files_ext to be one of 'audio' or 'midi'.")
        self._matching_ext = {ext for file_type in files_ext for ext in EXTENSIONS[file_type]}

        generators = []

        if sources is not None and isinstance(sources, Iterable):
            if isinstance(sources, str):
                if not os.path.exists(sources):
                    raise FileNotFoundError("%s does not exist." % sources)
                if os.path.isdir(sources):
                    generators += [self.walk_root(sources)]
                else:
                    if self.is_matching_file(sources):
                        generators += [[sources]]
            else:
                for item in sources:
                    if not os.path.exists(item):
                        raise FileNotFoundError("%s does not exist." % item)
                    if os.path.isdir(item):
                        generators += [self.walk_root(item)]
                    else:
                        if self.is_matching_file(item):
                            generators += [[item]]

        self.generators = generators

    def __iter__(self):
        for generator in self.generators:
            for file in generator:
                yield file

    def walk_root(self, root):
        for directory, _, files in os.walk(root):
            for file in filter(self.is_matching_file, files):
                yield os.path.join(directory, file)

    def is_matching_file(self, filename):
        # filter out hidden files
        if os.path.split(filename.strip("/"))[-1].startswith("."):
            return False
        return os.path.splitext(filename)[-1].strip(".") in self._matching_ext<|MERGE_RESOLUTION|>--- conflicted
+++ resolved
@@ -17,11 +17,7 @@
         ----------
         files_ext : str or list of str
             type(s) of files' extensions to be matched. Must be either 'audio' or 'midi'.
-<<<<<<< HEAD
-        items : str or iterable of str
-=======
         sources : str or iterable of str
->>>>>>> 24788684
             a single path (string, os.Path) or an iterable of paths. Each item can either be the root of
             a directory which will be searched recursively or a single file.
 
