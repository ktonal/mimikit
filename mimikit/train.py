import json
import os
import hashlib
from typing import Optional, Tuple

import h5mapper as h5m
import torch
import dataclasses as dtc

from .features import AudioSignal
from .loops import GenerateCallback, GenerateLoop, AudioLogger, MMKCheckpoint, TBPTTSampler, IndicesSampler, TrainLoop

__all__ = [
    "train",
    "TrainARMConfig"
]


class MyEncoder(json.JSONEncoder):
    def default(self, obj):
        try:
            return super(MyEncoder, self).default(obj)
        except:
            return str(obj)


@dtc.dataclass
class TrainARMConfig:
    root_dir: str = './trainings'
    batch_size: int = 16
    batch_length: int = 32
    downsampling: int = 1
    oversampling: int = 1
    shift_error: int = 0
    tbptt_chunk_length: Optional[int] = None
    in_mem_data: bool = True

    max_epochs: int = 2
    limit_train_batches: Optional[int] = None
    max_lr: float = 5e-4
    betas: Tuple[float, float] = (0.9, 0.93)
    div_factor: float = 3.
    final_div_factor: float = 1.
    pct_start: float = 0.
    cycle_momentum: bool = False

    CHECKPOINT_TRAINING: bool = True

    MONITOR_TRAINING: bool = True
    OUTPUT_TRAINING: str = ''

    every_n_epochs: int = 2
    n_examples: int = 3
    prompt_length: int = 32
    n_steps: int = 200
    temperature: Optional[Tuple[float]] = None


def train(
        cfg: TrainARMConfig,
        soundbank: h5m.SoundBank,
        net,
        input_feature=AudioSignal(sr=22050),
        target_feature=AudioSignal(sr=22050),
        # additional hyper-params:
        **kwargs
):
    train_hp = dtc.asdict(cfg)
    train_hp["temperature"] = cfg.temperature[0] if cfg.temperature is not None else cfg.temperature
    hp = dict(files=list(soundbank.index.keys()),
              network_class=net.__class__.__qualname__,
              network=net.hp,
              **kwargs,
              train_hp=train_hp)
    ID = hashlib.sha256(json.dumps(hp, cls=MyEncoder).encode("utf-8")).hexdigest()
    print("****************************************************")
    print("ID IS :", ID)
    print("****************************************************")
    hp['id'] = ID
    root_dir = os.path.join(cfg.root_dir, ID)
    os.makedirs(root_dir, exist_ok=True)
    if "mp3" in cfg.OUTPUT_TRAINING:
        output_dir = os.path.join(root_dir, "outputs")
        os.makedirs(output_dir, exist_ok=True)
        filename_template = os.path.join(output_dir, "epoch{epoch}_prm{prompt_idx}.wav")
    else:
        filename_template = ""

    with open(os.path.join(root_dir, "hp.json"), "w") as fp:
        json.dump(hp, fp, cls=MyEncoder)

    # DATALOADER
    batch = (
        input_feature.batch_item(
            data=torch.from_numpy(soundbank.snd[:]) if cfg.in_mem_data else "snd",
            shift=0, length=cfg.batch_length, downsampling=cfg.downsampling),
        target_feature.batch_item(
            data=torch.from_numpy(soundbank.snd[:]) if cfg.in_mem_data else "snd",
            shift=net.shift, length=net.output_length(cfg.batch_length),
            downsampling=cfg.downsampling)
    )

    if cfg.tbptt_chunk_length is not None:
        if getattr(input_feature, 'domain', '') == 'time-freq' and isinstance(getattr(batch[0], 'getter', False),
                                                                              h5m.Getter):
            item_len = batch[0].getter.length
            seq_len = item_len
            chunk_length = item_len * cfg.tbptt_chunk_length
            N = len(h5m.ProgrammableDataset(soundbank, batch))
        else:  # feature is in time domain
            seq_len = cfg.batch_length
            chunk_length = cfg.tbptt_chunk_length
            N = soundbank.snd.shape[0]
        loader_kwargs = dict(
            batch_sampler=TBPTTSampler(
                N,
                batch_size=cfg.batch_size,
                chunk_length=chunk_length,
                seq_len=seq_len,
                oversampling=cfg.oversampling
            )
        )
    else:
        loader_kwargs = dict(batch_size=cfg.batch_size, shuffle=True)
    n_workers = max(os.cpu_count(), min(cfg.batch_size, os.cpu_count()))
    prefetch = (cfg.batch_size // n_workers) // 2
    dl = soundbank.serve(batch,
                         num_workers=n_workers,
                         prefetch_factor=max(prefetch, 1),
                         pin_memory=True,
<<<<<<< HEAD
                         # True leads to memory leaks when serving through h5m...
                         persistent_workers=cfg.in_mem_data,
=======
                         persistent_workers=True,
>>>>>>> eaaf5ae7
                         **loader_kwargs
                         )

    opt = torch.optim.Adam(net.parameters(), lr=cfg.max_lr, betas=cfg.betas)
    sched = torch.optim.lr_scheduler.OneCycleLR(
        opt,
        steps_per_epoch=min(len(dl), cfg.limit_train_batches) if cfg.limit_train_batches is not None else len(dl),
        epochs=cfg.max_epochs,
        max_lr=cfg.max_lr,
        div_factor=cfg.div_factor,
        final_div_factor=cfg.final_div_factor,
        pct_start=cfg.pct_start,
        cycle_momentum=cfg.cycle_momentum
    )
    # TrainLoop
    tr_loop = TrainLoop(
        loader=dl,
        net=net,
        loss_fn=target_feature.loss_fn,
        optim=([opt], [{"scheduler": sched, "interval": "step", "frequency": 1}]),
        tbptt_len=cfg.tbptt_chunk_length // cfg.batch_length if cfg.tbptt_chunk_length is not None else None,
    )

    # Gen Loop
    max_i = soundbank.snd.shape[0] - getattr(input_feature, "hop_length", 1) * cfg.prompt_length
    g_dl = soundbank.serve(
        (input_feature.batch_item(shift=0, length=cfg.prompt_length, training=False),),
        sampler=IndicesSampler(N=cfg.n_examples,
                               max_i=max_i,
                               redraw=True),
        shuffle=False,
        batch_size=cfg.n_examples
    )
    gen_loop = GenerateLoop(
        network=net,
        dataloader=g_dl,
        inputs=(h5m.Input(None, h5m.AsSlice(dim=1, shift=-net.rf, length=net.rf),
                          setter=h5m.Setter(dim=1)),
                *((h5m.Input(cfg.temperature, h5m.AsSlice(dim=1 + int(hasattr(net.hp, 'hop')), length=1),
                             setter=None),)
                  if cfg.temperature is not None else ())),
        n_steps=cfg.n_steps,
        device='cuda' if torch.cuda.is_available() else 'cpu',
        time_hop=net.hp.get("hop", 1)
    )

    callbacks = []

    if cfg.CHECKPOINT_TRAINING:
        callbacks += [
            MMKCheckpoint(epochs=cfg.every_n_epochs, root_dir=root_dir)
        ]

    if cfg.MONITOR_TRAINING or cfg.OUTPUT_TRAINING:
        callbacks += [
            GenerateCallback(
                generate_loop=gen_loop,
                every_n_epochs=cfg.every_n_epochs,
                output_features=[target_feature, ],
                audio_logger=AudioLogger(
                    sr=target_feature.sr,
                    hop_length=getattr(target_feature, 'hop_length', 512),
                    **(dict(filename_template=filename_template,
                            target_dir=os.path.dirname(filename_template))
                       if 'mp3' in cfg.OUTPUT_TRAINING else {}),
                ),
            )]

    gen_loop.plot_audios = gen_loop.play_audios = cfg.MONITOR_TRAINING

    tr_loop.run(
        root_dir=cfg.root_dir,
        max_epochs=cfg.max_epochs,
        callbacks=callbacks,
        limit_train_batches=cfg.limit_train_batches if cfg.limit_train_batches is not None else 1.
    )
    try:
        dl._iterator._shutdown_workers()
    except:
        pass
    soundbank.close()
    return tr_loop, net<|MERGE_RESOLUTION|>--- conflicted
+++ resolved
@@ -128,12 +128,7 @@
                          num_workers=n_workers,
                          prefetch_factor=max(prefetch, 1),
                          pin_memory=True,
-<<<<<<< HEAD
-                         # True leads to memory leaks when serving through h5m...
-                         persistent_workers=cfg.in_mem_data,
-=======
                          persistent_workers=True,
->>>>>>> eaaf5ae7
                          **loader_kwargs
                          )
 
