--- conflicted
+++ resolved
@@ -20,12 +20,8 @@
         pip install -r requirements-ci.txt -f https://download.pytorch.org/whl/torch_stable.html
         pip install -r requirements.txt
         pip install -r requirements-test.txt
-<<<<<<< HEAD
         pip install -r requirements-torch.txt
         pip install --quiet hatch
-=======
-        pip install --quiet hatch==0.23.1
->>>>>>> c0029e06
         pip list | grep torch
 
     - name: Test
